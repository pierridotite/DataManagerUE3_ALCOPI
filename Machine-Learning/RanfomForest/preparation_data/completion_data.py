import pandas as pd
import numpy as np
import matplotlib.pyplot as plt
import seaborn as sns
from sklearn.model_selection import train_test_split
from sklearn.ensemble import RandomForestClassifier
from sklearn.metrics import accuracy_score, confusion_matrix, classification_report
from sklearn.preprocessing import StandardScaler

# Charger les données
<<<<<<< HEAD
data = pd.read_csv(r'Data\combined_data.csv')
original_counts = data.iloc[:, -1].value_counts()  # Sauvegarde des données de base
=======
data_src = r'Data\combined_data.csv'
data_full = pd.read_csv(data_src)
# Séparation du data set dès le début
X_full = data_full.iloc[:, :-1]
y_full = data_full.iloc[:, -1]
X_train, X_test, y_train, y_test = train_test_split(X_full, y_full, test_size=0.3, random_state=42)
# Concaténer pour traiter uniquement l’entraînement
train = pd.concat([X_train, y_train], axis=1)
>>>>>>> 4e1aad19

# Création du data set de validation équilibré (5 échantillons par espèce)
val_data = pd.concat([X_test, y_test], axis=1)
balanced_val_frames = []
for specie in val_data.iloc[:, -1].unique():
    df_specie = val_data[val_data.iloc[:, -1] == specie]
    df_val_balanced = df_specie.sample(n=5, replace=True, random_state=42)
    balanced_val_frames.append(df_val_balanced)
val_balanced = pd.concat(balanced_val_frames, axis=0).reset_index(drop=True)
X_val_bal = val_balanced.iloc[:, :-1]
y_val_bal = val_balanced.iloc[:, -1]

# Sauvegarde des données de base d'entraînement
base_counts = train.iloc[:, -1].value_counts()

# Augmentation pour équilibrer les espèces sur l'ensemble d’entraînement
species_counts = base_counts.copy()
max_count = species_counts.max()  # nombre cible pour chaque espèce
augmented_frames = []
for specie in species_counts.index:
    df_specie = train[train.iloc[:, -1] == specie]
    # oversampling pour atteindre max_count
    df_oversampled = df_specie.sample(max_count, replace=True, random_state=42)
    augmented_frames.append(df_oversampled)
train_balanced = pd.concat(augmented_frames, axis=0).reset_index(drop=True)
# Calcul des nombres d'augmentation
balanced_counts = train_balanced.iloc[:, -1].value_counts()  # seront identiques pour chaque espèce
augmentation_numbers = balanced_counts - base_counts

# Visualisation sur une seule barre par espèce (empilée)
import numpy as np
species = balanced_counts.index
x = np.arange(len(species))
width = 0.6

plt.figure(figsize=(10,6))
plt.bar(x, base_counts[species], width, color='blue', label='Data de base')
plt.bar(x, augmentation_numbers[species], width, bottom=base_counts[species], color='orange', label='Augmentation')

# Annotation du nombre d'exemples dans le data set de validation équilibré
val_counts = y_val_bal.value_counts().reindex(species)  # tous devraient être 5
for i, specie in enumerate(species):
    plt.text(x[i],
             base_counts[specie] + augmentation_numbers[specie] + 2,
             f'Validation: {val_counts[specie]}',
             ha='center', va='bottom', color='red', fontsize=10)

plt.xlabel("Espèce")
plt.ylabel("Nombre d'échantillons")
plt.title("Répartition équilibrée par espèce (Entraînement) avec validation")
plt.xticks(x, species, rotation=45)
plt.legend()
plt.tight_layout()
plt.show()

# On considère que la dernière colonne est la cible
X_train_bal = train_balanced.iloc[:, :-1]
y_train_bal = train_balanced.iloc[:, -1]

# Modèle Random Forest
rf = RandomForestClassifier(random_state=42)
rf.fit(X_train_bal, y_train_bal)
y_pred = rf.predict(X_val_bal)  # utilisation de la validation équilibrée

# Affichage des résultats dans la console
accuracy = accuracy_score(y_val_bal, y_pred)
print("Précision :", accuracy)
cm = confusion_matrix(y_val_bal, y_pred)
print("Matrice de confusion :\n", cm)
print(classification_report(y_val_bal, y_pred))

# Plot de la matrice de confusion
plt.figure(figsize=(8,6))
sns.heatmap(cm, annot=True, fmt="d", cmap="Blues")
plt.title("Matrice de confusion")
plt.xlabel("Prédictions")
plt.ylabel("Véritables")
plt.show()

# Validation supplémentaire pour data analyst : calcul de R carré
from sklearn.metrics import r2_score
from sklearn.preprocessing import LabelEncoder
le = LabelEncoder()
y_val_enc = le.fit_transform(y_val_bal)
y_pred_enc = le.transform(y_pred)
r2 = r2_score(y_val_enc, y_pred_enc)
print("R carré :", r2)

# Graphique des importances des variables
importances = rf.feature_importances_
plt.figure(figsize=(10,6))
plt.title("Importances des variables")
plt.bar(range(len(importances)), importances, align="center")
# Limiter le nombre de labels affichés sur l'axe x
step = max(1, len(importances) // 10)
plt.xticks(range(0, len(importances), step), X_train_bal.columns[::step], rotation=45, ha="right")
plt.tight_layout()
plt.show()<|MERGE_RESOLUTION|>--- conflicted
+++ resolved
@@ -8,33 +8,8 @@
 from sklearn.preprocessing import StandardScaler
 
 # Charger les données
-<<<<<<< HEAD
-data = pd.read_csv(r'Data\combined_data.csv')
+data = pd.read_csv(r'c:\Users\ACER\OneDrive\Bureau\DataManagerUE3_ALCOPI\Data\combined_data.csv')
 original_counts = data.iloc[:, -1].value_counts()  # Sauvegarde des données de base
-=======
-data_src = r'Data\combined_data.csv'
-data_full = pd.read_csv(data_src)
-# Séparation du data set dès le début
-X_full = data_full.iloc[:, :-1]
-y_full = data_full.iloc[:, -1]
-X_train, X_test, y_train, y_test = train_test_split(X_full, y_full, test_size=0.3, random_state=42)
-# Concaténer pour traiter uniquement l’entraînement
-train = pd.concat([X_train, y_train], axis=1)
->>>>>>> 4e1aad19
-
-# Création du data set de validation équilibré (5 échantillons par espèce)
-val_data = pd.concat([X_test, y_test], axis=1)
-balanced_val_frames = []
-for specie in val_data.iloc[:, -1].unique():
-    df_specie = val_data[val_data.iloc[:, -1] == specie]
-    df_val_balanced = df_specie.sample(n=5, replace=True, random_state=42)
-    balanced_val_frames.append(df_val_balanced)
-val_balanced = pd.concat(balanced_val_frames, axis=0).reset_index(drop=True)
-X_val_bal = val_balanced.iloc[:, :-1]
-y_val_bal = val_balanced.iloc[:, -1]
-
-# Sauvegarde des données de base d'entraînement
-base_counts = train.iloc[:, -1].value_counts()
 
 # Augmentation pour équilibrer les espèces sur l'ensemble d’entraînement
 species_counts = base_counts.copy()
